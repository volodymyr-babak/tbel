--- conflicted
+++ resolved
@@ -300,15 +300,14 @@
       nonValidImports.clear();
   }
 
-<<<<<<< HEAD
-public boolean isAllowNakedMethCall() {
-	return allowNakedMethCall;
-}
-
-public void setAllowNakedMethCall(boolean allowNakedMethCall) {
-	this.allowNakedMethCall = allowNakedMethCall;
-}
-=======
+  public boolean isAllowNakedMethCall() {
+    return allowNakedMethCall;
+  }
+
+  public void setAllowNakedMethCall(boolean allowNakedMethCall) {
+    this.allowNakedMethCall = allowNakedMethCall;
+  }
+
   public boolean isAllowBootstrapBypass() {
     return allowBootstrapBypass;
   }
@@ -316,5 +315,4 @@
   public void setAllowBootstrapBypass(boolean allowBootstrapBypass) {
     this.allowBootstrapBypass = allowBootstrapBypass;
   }
->>>>>>> bc7c2488
 }