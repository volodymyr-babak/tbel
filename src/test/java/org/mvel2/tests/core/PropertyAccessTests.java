package org.mvel2.tests.core;

import org.mvel2.MVEL;
import org.mvel2.ParserContext;
import org.mvel2.integration.PropertyHandler;
import org.mvel2.integration.PropertyHandlerFactory;
import org.mvel2.integration.VariableResolverFactory;
import org.mvel2.optimizers.OptimizerFactory;
import org.mvel2.tests.core.res.Base;
import org.mvel2.tests.core.res.Cake;
import org.mvel2.tests.core.res.Foo;

import java.io.Serializable;
import java.util.*;

import static org.mvel2.MVEL.compileExpression;
import static org.mvel2.MVEL.executeExpression;


public class PropertyAccessTests extends AbstractTest {
  public void testSingleProperty() {
    assertEquals(false, test("fun"));
  }

  public void testMethodOnValue() {
    assertEquals("DOG", test("foo.bar.name.toUpperCase()"));
  }

  public void testMethodOnValue2() {
    assertEquals("DOG", test("foo. bar. name.toUpperCase()"));
  }

  public void testSimpleProperty() {
    assertEquals("dog", test("foo.bar.name"));
  }

  public void testSimpleProperty2() {
    assertEquals("cat", test("DATA"));
  }

  public void testPropertyViaDerivedClass() {
    assertEquals("cat", test("derived.data"));
  }

  public void testThroughInterface() {
    assertEquals("FOOBAR!", test("testImpl.name"));
  }

  public void testThroughInterface2() {
    assertEquals(true, test("testImpl.foo"));
  }

  public void testMapAccessWithMethodCall() {
    assertEquals("happyBar", test("funMap['foo'].happy()"));
  }

  public void testUninitializedInt() {
    assertEquals(0, test("sarahl"));
  }

  public void testMethodAccess() {
    assertEquals("happyBar", test("foo.happy()"));
  }

  public void testMethodAccess2() {
    assertEquals("FUBAR", test("foo.toUC( 'fubar' )"));
  }

  public void testMethodAccess3() {
    assertEquals(true, test("equalityCheck(c, 'cat')"));
  }

  public void testMethodAccess4() {
    assertEquals(null, test("readBack(null)"));
  }

  public void testMethodAccess5() {
    assertEquals("nulltest", test("appendTwoStrings(null, 'test')"));
  }

  public void testMethodAccess6() {
    assertEquals(true, test("   equalityCheck(   c  \n  ,   \n   'cat'      )   "));
  }

  public void testLiteralPassThrough() {
    assertEquals(true, test("true"));
  }

  public void testLiteralPassThrough2() {
    assertEquals(false, test("false"));
  }

  public void testLiteralPassThrough3() {
    assertEquals(null, test("null"));
  }

  public void testLiteralReduction1() {
    assertEquals("foo", test("null or 'foo'"));
  }

  public void testStrAppend() {
    assertEquals("foobarcar", test("'foo' + 'bar' + 'car'"));
  }

  public void testStrAppend2() {
    assertEquals("foobarcar1", test("'foobar' + 'car' + 1"));
  }

  public void testMapAccess() {
    assertEquals("dog", test("funMap['foo'].bar.name"));
  }

  public void testMapAccess2() {
    assertEquals("dog", test("funMap.foo.bar.name"));
  }

  public void testStaticMethodFromLiteral() {
    assertEquals(String.class.getName(), test("String.valueOf(Class.forName('java.lang.String').getName())"));
  }

  public void testObjectInstantiation() {
    test("new java.lang.String('foobie')");
  }

  public void testObjectInstantiationWithMethodCall() {
    assertEquals("FOOBIE", test("new String('foobie')  . toUpperCase()"));
  }

  public void testObjectInstantiation2() {
    test("new String() is String");
  }

  public void testObjectInstantiation3() {
    test("new java.text.SimpleDateFormat('yyyy').format(new java.util.Date(System.currentTimeMillis()))");
  }

  public void testThisReference() {
    assertEquals(true, test("this") instanceof Base);
  }

  public void testThisReference2() {
    assertEquals(true, test("this.funMap") instanceof Map);
  }

  public void testThisReferenceInMethodCall() {
    assertEquals(101, test("Integer.parseInt(this.number)"));
  }

  public void testThisReferenceInConstructor() {
    assertEquals("101", test("new String(this.number)"));
  }

  public void testStringEscaping() {
    assertEquals("\"Mike Brock\"", test("\"\\\"Mike Brock\\\"\""));
  }

  public void testStringEscaping2() {
    assertEquals("MVEL's Parser is Fast", test("'MVEL\\'s Parser is Fast'"));
  }

  public void testCompiledMethodCall() {
    assertEquals(String.class, executeExpression(compileExpression("c.getClass()"), new Base(), createTestMap()));
  }

  public void testStaticNamespaceCall() {
    assertEquals(java.util.ArrayList.class, test("java.util.ArrayList"));
  }

  public void testStaticNamespaceClassWithMethod() {
    assertEquals("FooBar", test("java.lang.String.valueOf('FooBar')"));
  }


  public void testStaticNamespaceClassWithField() {
    assertEquals(Integer.MAX_VALUE, test("java.lang.Integer.MAX_VALUE"));
  }

  public void testStaticNamespaceClassWithField2() {
    assertEquals(Integer.MAX_VALUE, test("Integer.MAX_VALUE"));
  }

  public void testStaticFieldAsMethodParm() {
    assertEquals(String.valueOf(Integer.MAX_VALUE), test("String.valueOf(Integer.MAX_VALUE)"));
  }

  public void testMagicArraySize() {
    assertEquals(5, test("stringArray.size()"));
  }

  public void testMagicArraySize2() {
    assertEquals(5, test("intArray.size()"));
  }

  public void testObjectCreation() {
    assertEquals(6, test("new Integer( 6 )"));
  }

  public void testCompileTimeLiteralReduction() {
    assertEquals(1000, test("10 * 100"));
  }

  public void testStringAsCollection() {
    assertEquals('o', test("abc = 'foo'; abc[1]"));
  }

  public void testInterfaceResolution() {
    Serializable ex = compileExpression("foo.collectionTest.size()");

    Map map = createTestMap();
    Foo foo = (Foo) map.get("foo");
    foo.setCollectionTest(new HashSet());
    Object result1 = executeExpression(ex, foo, map);

    foo.setCollectionTest(new ArrayList());
    Object result2 = executeExpression(ex, foo, map);

    assertEquals(result1, result2);
  }

  public void testReflectionCache() {
    assertEquals("happyBar", test("foo.happy(); foo.bar.happy()"));
  }

  public void testDynamicDeop() {
    Serializable s = compileExpression("name");

    assertEquals("dog", executeExpression(s, new Foo()));
    assertEquals("dog", executeExpression(s, new Foo().getBar()));
  }

  public void testVirtProperty() {
    Map<String, Object> testMap = new HashMap<String, Object>();
    testMap.put("test", "foo");

    Map<String, Object> vars = new HashMap<String, Object>();
    vars.put("mp", testMap);

    assertEquals("bar", executeExpression(compileExpression("mp.test = 'bar'; mp.test"), vars));
  }


  public void testBindingCoercion() {
    List list = new LinkedList();
    list.add("Apple");
    list.add("Peach");
    list.add("Icing");

    Cake cake = new Cake();

    MVEL.setProperty(cake, "ingredients", list);

    assertTrue(cake.getIngredients().contains("Apple"));
    assertTrue(cake.getIngredients().contains("Peach"));
    assertTrue(cake.getIngredients().contains("Icing"));
  }

  public void testMVELCompilerBoth() {
    MVEL.COMPILER_OPT_ALLOW_OVERRIDE_ALL_PROPHANDLING = true;
    PropertyHandlerFactory.registerPropertyHandler(DynaBean.class, new DynaBeanPropertyHandler());

    TestBean bean = new TestBean("value1");

    Map<String, Object> vars = new LinkedHashMap<String, Object>();
    vars.put("attr", bean);

    ParserContext parserContext = new ParserContext();
    Object compiled = MVEL.compileExpression("attr.value", parserContext);

    assertEquals("value1", MVEL.executeExpression(compiled, null, vars));

    DynaBean dyna = new LazyDynaBean();
    dyna.set("value", "value2");

    vars.put("attr", dyna);

    assertEquals("value2", MVEL.executeExpression(compiled, null, vars));
  }

  public void testMVELCompilerBoth2() {
    PropertyHandlerFactory.registerPropertyHandler(DynaBean.class, new DynaBeanPropertyHandler());

    Map<String, Object> vars = new LinkedHashMap<String, Object>();

    ParserContext parserContext = new ParserContext();
    Object compiled = MVEL.compileExpression("attr.value", parserContext);

    DynaBean dyna = new LazyDynaBean();
    dyna.set("value", "value2");
    vars.put("attr", dyna);
    assertEquals("value2", MVEL.executeExpression(compiled, null, vars));

    TestBean bean = new TestBean("value1");
    vars.put("attr", bean);
    assertEquals("value1", MVEL.executeExpression(compiled, null, vars));

  }

  public static class TestBean {
    private String _value;

    public TestBean(String value) {
      _value = value;
    }

    public String getValue() {
      return _value;
    }

    public void setValue(String value) {
      _value = value;
    }
  }

  public static interface DynaBean {
    public void set(String key, Object value);

    public Object get(String key);
  }

  public static class LazyDynaBean implements DynaBean {
    private Map<String, Object> values = new HashMap<String, Object>();

    public void set(String key, Object value) {
      values.put(key, value);
    }

    public Object get(String key) {
      return values.get(key);
    }
  }

  private static class DynaBeanPropertyHandler implements PropertyHandler {
    public Object getProperty(String name, Object contextObj, VariableResolverFactory variableFactory) {
      return ((DynaBean) contextObj).get(name);
    }

    public Object setProperty(String name, Object contextObj, VariableResolverFactory variableFactory, Object value) {
      ((DynaBean) contextObj).set(name, value);
      return value;
    }
  }

  public void testNullSafe() {
    Map<String, Map<String, Float>> ctx = new HashMap<String, Map<String, Float>>();
    Map<String, Float> tmp = new HashMap<String, Float>();
    //   tmp.put("latitude", 0.5f);
    ctx.put("SessionSetupRequest", tmp);

    System.out.println("Result = " + MVEL.getProperty("SessionSetupRequest.?latitude", ctx));
  }

  public static class A226 {
    Map<String, Object> map = null;

    public Map<String, Object> getMap() {
      return map;
    }
  }

  public void testMVEL226() {
    A226 a = new A226();
    Map m = Collections.singletonMap("a", a);
    Map<String, Object> nestMap = Collections.<String, Object>singletonMap("foo", "bar");
    String ex = "a.?map['foo']";
    Serializable s;

    assertNull(MVEL.getProperty(ex, m));

    OptimizerFactory.setDefaultOptimizer("ASM");
    s = MVEL.compileExpression(ex);
    assertNull(MVEL.executeExpression(s, m));
    a.map = nestMap;
    assertEquals("bar", MVEL.executeExpression(s, m));
    a.map = null;

    OptimizerFactory.setDefaultOptimizer(OptimizerFactory.DYNAMIC);

    s = MVEL.compileExpression(ex);
    assertNull(MVEL.executeExpression(s, m));
    a.map = nestMap;
    assertEquals("bar", MVEL.executeExpression(s, m));
  }

  public void testInfiniteLoop() {
    A226 a = new A226();
    Map m = Collections.singletonMap("a", a);
    String ex = "a.map['foo']";

    try {
      MVEL.getProperty(ex, m);
      fail("access to a null field must fail");
    } catch (Exception e) {
      // ignore
    }
  }
    
  public void testNonHashMapImplMapPutMVEL302() {
    test("map=new java.util.Hashtable();map.foo='bar'");
  }

  public void testNullSafeWithDynamicOptimizerMVEL305() {
    Foo foo = new Foo();
    foo.setBar(null);
    OptimizerFactory.setDefaultOptimizer(OptimizerFactory.DYNAMIC);
    Serializable s = MVEL.compileExpression("this.?bar.name");
    // Iterate 100 times to ensure JIT ASM kicks in
    for (int i = 1; i < 100; i++) {
        assertNull(MVEL.executeExpression(s, foo));
    }
  }

  public void testStaleReflectiveCollectionAccessor() {
    try
    {
      OptimizerFactory.setDefaultOptimizer(OptimizerFactory.SAFE_REFLECTIVE);
      Serializable getFooExpression = MVEL.compileExpression("foo[0]");
      Map vars = new HashMap();

       // Array -> List
      vars.put("foo", new String[]{"1", "2", "3"});
      assertEquals("1", MVEL.executeExpression(getFooExpression, vars));
      vars.put("foo", Collections.singletonList("1"));
      assertEquals("1", MVEL.executeExpression(getFooExpression, vars));
            
      // List -> Array
      vars.put("foo", new String[]{"1", "2", "3"});
      assertEquals("1", MVEL.executeExpression(getFooExpression, vars));
      OptimizerFactory.setDefaultOptimizer(OptimizerFactory.DYNAMIC);
    }
<<<<<<< HEAD
    finally
    {
      OptimizerFactory.setDefaultOptimizer(OptimizerFactory.DYNAMIC);
    }
  }

  public void testMVEL308() {
    String expression = "foreach(field: updates.entrySet()) { ctx._target[field.key] = field.value; }";
    Serializable compiled = MVEL.compileExpression(expression);

    Map<String, Object> target = new HashMap<String, Object>();
    target.put("value", "notnull");

    Map<String, Object> ctx = new HashMap<String, Object>();
    ctx.put("_target", target);

    Map<String, Object> updates = new HashMap<String, Object>();
    updates.put("value", null);

    Map<String, Object> vars = new HashMap<String, Object>();
    vars.put("updates", updates);
    vars.put("ctx", ctx);

    for (int i = 0; i < 100; i++) {
        MVEL.executeExpression(compiled, vars);
    }

    assertNull(target.get("value"));
  }

 public void testNullListMapArrayValueMVEL312(){
    // Map
    assertNull(runSingleTest("['test1' : null].test1"));
    assertNull(runSingleTest("['test1' : null].get('test1')"));
    assertNull(runSingleTest("a=['test1' : null];a.test1"));
    assertNull(runSingleTest("a=['test1' : null];a.get('test1')"));

    // List
    assertNull(runSingleTest("[null][0]"));
    assertNull(runSingleTest("[null].get(0)"));
    assertNull(runSingleTest("a=[null];a[0]"));
    assertNull(runSingleTest("a=[null];a.get(0)"));

    // Array
    assertNull(runSingleTest("{null}[0]"));
    assertNull(runSingleTest("a={null};a[0]"));
=======
    
  public void testPublicStaticFieldMVEL314(){
    assertEquals(Foo.STATIC_BAR, runSingleTest("org.mvel2.tests.core.res.Foo.STATIC_BAR"));
>>>>>>> 9804b0db
  }
}<|MERGE_RESOLUTION|>--- conflicted
+++ resolved
@@ -427,7 +427,6 @@
       assertEquals("1", MVEL.executeExpression(getFooExpression, vars));
       OptimizerFactory.setDefaultOptimizer(OptimizerFactory.DYNAMIC);
     }
-<<<<<<< HEAD
     finally
     {
       OptimizerFactory.setDefaultOptimizer(OptimizerFactory.DYNAMIC);
@@ -458,7 +457,7 @@
     assertNull(target.get("value"));
   }
 
- public void testNullListMapArrayValueMVEL312(){
+  public void testNullListMapArrayValueMVEL312(){
     // Map
     assertNull(runSingleTest("['test1' : null].test1"));
     assertNull(runSingleTest("['test1' : null].get('test1')"));
@@ -474,10 +473,9 @@
     // Array
     assertNull(runSingleTest("{null}[0]"));
     assertNull(runSingleTest("a={null};a[0]"));
-=======
-    
+  }
+
   public void testPublicStaticFieldMVEL314(){
     assertEquals(Foo.STATIC_BAR, runSingleTest("org.mvel2.tests.core.res.Foo.STATIC_BAR"));
->>>>>>> 9804b0db
   }
 }